--- conflicted
+++ resolved
@@ -12,11 +12,7 @@
 
 
 class PdfConverter(BaseConverter):
-<<<<<<< HEAD
     def __init__(self, model_tag: str = "0.1.0-small", batch_size: int = 4):
-=======
-    def __init__(self):
->>>>>>> 2d494224
         super().__init__()
         self.device_type, _ = detect_gpu_setup()  # Detect hardware configuration
 
