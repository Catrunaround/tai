--- conflicted
+++ resolved
@@ -10,11 +10,7 @@
 class NotebookConverter(BaseConverter):
     def __init__(self, course_name, course_id):
         super().__init__(course_name, course_id)
-<<<<<<< HEAD
-        self.index_helper = [{}]
-=======
         self.index_helper = None
->>>>>>> 98c02f92
 
     def extract_all_markdown_titles(self, content):
         """
@@ -23,18 +19,11 @@
         """
         if not content.strip():
             return []
-<<<<<<< HEAD
-
-=======
->>>>>>> 98c02f92
         titles = []
         header_matches = re.findall(r'^\s*(#+)\s+(.+)\s*$', content, re.MULTILINE)
         for level, title in header_matches:
             clean_title = title.strip().lstrip('*').strip().rstrip('*').strip()
-<<<<<<< HEAD
-=======
             clean_title = clean_title.strip('#').strip()
->>>>>>> 98c02f92
             if clean_title:
                 titles.append(clean_title)
 
@@ -81,9 +70,6 @@
                 processed_lines.append(f"#{line.strip()}")
             else:
                 processed_lines.append(line.strip())
-<<<<<<< HEAD
-        return "\n".join(processed_lines)
-=======
         # Fix title levels in markdown content
         md_content = self.fix_markdown_title_levels("\n".join(processed_lines))
         return md_content
@@ -143,5 +129,4 @@
             new_header = '#' * info['level_of_title'] + ' ' + info['title']
             result_lines[info['line_index']] = new_header
 
-        return '\n'.join(result_lines)
->>>>>>> 98c02f92
+        return '\n'.join(result_lines)