import string
from rag.file_conversion_router.classes.chunk import Chunk
import tiktoken
import yaml
import pickle
import re
from pathlib import Path


class Page:
<<<<<<< HEAD
    def __init__(self, pagename: str, content: dict, filetype: str, page_url: str = "", metadata_path: Path = None):
=======

    PAGE_LENGTH_THRESHOLD = 500

    def __init__(self, pagename: str, content: dict, filetype: str, page_url: str = ""):
>>>>>>> 48cb42e7
        """
        Initialize a Page instance.

        Args:
            content (dict): Dictionary of page content attributes.
            filetype (str): Type of the file (e.g., 'md', 'pdf').
            page_url (str): URL of the page. Default is an empty string.
        """
        self.pagename = pagename
        self.content = content
        self.filetype = filetype
        self.page_url = page_url
        self.segments = []
        self.tree_segments = []
        self.chunks = []
        self.page_numbers = self.load_metadata_page_numbers(
            metadata_path) if metadata_path and metadata_path.exists() else None

    def load_metadata_page_numbers(self, metadata_path: Path):
        """
        Load page numbers and their start lines from a metadata YAML file.

        Args:
            metadata_path (Path): Path to the metadata YAML file.

        Returns:
            list: A list of dictionaries with 'page_num' and 'start_line' keys.
        """
        try:
            with open(metadata_path, 'r', encoding='utf-8') as f:
                metadata = yaml.safe_load(f)
            return [{'page_num': page_info['page_num'], 'start_line': page_info['start_line']} for page_info in
                    metadata.get('pages', [])]
        except Exception as e:
            print(f"Error reading metadata: {e}")
            return []

    def recursive_separate(self, response: str, token_limit: int = 400) -> list:
        """
        Recursively separate a response into chunks based on token limit.

        Args:
            response (str): The text response to be separated.
            token_limit (int): Maximum number of tokens per chunk.

        Returns:
            list: List of separated text chunks.
        """

        def token_size(sentence: str) -> int:
            encoding = tiktoken.encoding_for_model("gpt-3.5-turbo")
            return len(encoding.encode(sentence))

        def rfind_punctuation(s: str, start: int, end: int) -> int:
            for i in range(end - 1, start - 1, -1):
                if s[i] in string.punctuation:
                    return i
            return -1

        msg_list = []
        tokens = token_size(response)
        if tokens > token_limit:
            start = 0
            while start < len(response):
                end = start
                while end < len(response) and token_size(response[start:end]) < token_limit:
                    end += 1

                if end < len(response):
                    split_pos = response.rfind('\n\n', start, end)
                    if split_pos == -1:
                        split_pos = response.rfind('\n', start, end)
                    if split_pos == -1:
                        split_pos = rfind_punctuation(response, start, end)
                    if split_pos == -1:
                        split_pos = response.rfind(' ', start, end)
                    if split_pos == -1 or split_pos <= start:
                        split_pos = end - 1

                    msg_list.append(response[start:split_pos].strip())
                    start = split_pos + 1
                else:
                    msg_list.append(response[start:end].strip())
                    break
        else:
            msg_list.append(response)

        return msg_list

    def extract_headers_and_content(self, md_content):
        def count_consecutive_hashes(s):
            count = 0
            for char in s:
                if char == "#":
                    count += 1
                else:
                    break
            return count

        headers_content = []
        curheader = None
        current_content = ""
        in_code_block = False
        md_lines = md_content.split('\n')

        current_page_num = self.page_numbers[0]['page_num'] if self.page_numbers else None
        page_num_index = 1  # Start from the second page since we've assigned the first
        total_pages = len(self.page_numbers) if self.page_numbers else 0

        for line_num, line in enumerate(md_lines, start=1):
            stripped_line = line.strip()

            # Update current_page_num based on start_line
            if self.page_numbers:
                while page_num_index < total_pages and line_num >= self.page_numbers[page_num_index]['start_line']:
                    current_page_num = self.page_numbers[page_num_index]['page_num']
                    page_num_index += 1

            if "```" in stripped_line:
                in_code_block = not in_code_block

            if in_code_block:
                if curheader:
                    current_content += f"{line}\n"
            else:
                if line.startswith('#'):
                    if curheader:
                        headers_content.append(((curheader, current_page_num), current_content))
                    header = line
                    header_level = count_consecutive_hashes(header)
                    header = header.strip('#').strip()
                    curheader = (header, header_level)
                    current_content = ""
                else:
                    if curheader:
                        current_content += f"{line}\n"

        if curheader:
            headers_content.append(((curheader, current_page_num), current_content))

        return headers_content

    def page_seperate_to_segments(self) -> None:
        self.segments = [i for i in self.extract_headers_and_content(self.content['text'])]
        if not self.segments:
            # LEVEL 0 for no header found
            self.segments = [("(NO ANY HEADER DETECTED)", 0), self.content['text']]

    def print_header_tree(self):
        result = ""
        for (title, level), _ in self.segments:
            if level is not None:
                indent = '--' * (level - 1)
                result += f"{indent}{title}\n"
            else:
                result += f"{title} (hUnknown)\n"
        return result

    def tree_print(self):
        top_header = []
        counter = 1

        for (header, page_num), content in self.segments:
            level = header[1]
            header_title = header[0]

            # Adjust 'top_header' to match current level
            if len(top_header) >= level:
                # Truncate 'top_header' to the current level - 1
                top_header = top_header[:level - 1]

            # Append the current header with its page number (only if page number exists)
            if page_num is not None:
                top_header.append((header_title, content, level, page_num))
            else:
                top_header.append((header_title, content, level, None))

            # Build the segment
            segment = f"(Segment {counter})\n"
            for h, c, l, p in top_header:
                hash_symbols = '#' * l
                if p is not None:
                    segment += f"{hash_symbols}{h} (h{l}, Page {p})\n"
                else:
                    segment += f"{hash_symbols}{h} (h{l})\n"
                segment += f"{c}\n"

            # Build the Table of Contents
            page_toc = "(Table of Contents)\n" + self.print_header_tree() + "\n"

            # Build the Page Path
            page_path = "(Page path)\n"
            page_path += ' > '.join(
                f"(h{l}) {h} (Page {p})" if p is not None else f"(h{l}) {h}" for h, c, l, p in top_header)

            # Build header list
            header_list = [h for h, c, l, p in top_header]

            # Use the page number of the current header for the segment
            segment_page_num = page_num if page_num is not None else None

            # Store the information in tree_segments
            tree_segment = {
                'Page_table': page_toc,
                'Page_path': header_list,
                'Segment_print': segment
            }
            if segment_page_num is not None:
                tree_segment['page_num'] = segment_page_num

            self.tree_segments.append(tree_segment)
            counter += 1

        # Handle the last segment
        if top_header:
            page_toc = ""
            page_path = ""
            segment = ""

            page_toc += "(Table of Contents)\n"
            page_toc += f"{self.print_header_tree()}\n"

            page_path += "(Page path)\n"
            first = True
            for h, c, l, p in top_header:
                if first:
                    page_path += f"(h{l}) {h} (Page {p})" if p is not None else f"(h{l}) {h}"
                    first = not first
                else:
                    page_path += " > "
                    page_path += f"(h{l}) {h} (Page {p})" if p is not None else f"(h{l}) {h}"

            segment += f"(Segment {counter})\n"
            header_list = [header[0] for header in top_header]
            for h, c, l, p in top_header:
                hash_symbols = '#' * l
                if p is not None:
                    segment += f"{hash_symbols}{h} (h{l}, Page {p})\n"
                else:
                    segment += f"{hash_symbols}{h} (h{l})\n"
                segment += f"{c}\n"

            tree_segment = {
                'Page_table': page_toc,
                'Page_path': header_list,
                'Segment_print': segment
            }
            if top_header[-1][3] is not None:
                tree_segment['page_num'] = top_header[-1][3]

            self.tree_segments.append(tree_segment)

    def tree_segments_to_chunks(self):
        def generate_hyperlink_header(header_text):
            lower_text = header_text.lower()
            hyperlink_header = lower_text.replace(' ', '-')
            return hyperlink_header

        for segment in self.tree_segments:
            content_chunks = self.recursive_separate(segment['Segment_print'], 400)
            page_num = segment.get('page_num', None)
            for count, content_chunk in enumerate(content_chunks):
                headers = segment['Page_path']

                if self.page_url is not None and page_num is not None:
                    urls = f"{self.page_url}#page={page_num}"
                elif self.page_url is not None:
                    urls = self.page_url
                else:
                    urls = "URL_NOT_AVAILABLE"

                page_path = ' > '.join(
                    f"{item} (h{i + 1})" for i, item in enumerate(segment['Page_path'])) + f" ({count})"
                self.chunks.append(Chunk(page_path, content_chunk, urls, page_num))
        return self.chunks

    def to_file(self, output_path: str) -> None:
        """
        Write the page content to a file.

        Args:
            output_path (str): The path where the file will be written.
        """
        with open(output_path, "w") as f:
            f.write(str(self))

    def to_chunk(self) -> None:
        """
        Convert the page content to a list of Chunk objects.

        Returns:
            list[Chunk]: List of Chunk objects.
        """
        self.page_seperate_to_segments()
        self.tree_print()
        self.chunks = self.tree_segments_to_chunks()

    def chunks_to_pkl(self, output_path: str) -> None:
        # Debug: Print chunk information
        # for idx, chunk in enumerate(self.chunks):
            # print(f"Chunk {idx + 1}:")
            # print(f"  Page Number: {chunk.page_num}")

        # Write the page content chunks to a pkl file
        with open(output_path, "wb") as f:
            pickle.dump(self.chunks, f)

    def debug_page_num(self):
        """
        Debug function to print out the association between content segments and page numbers.
        """
        print("=== Debugging Page Number Assignments ===")

        if self.page_numbers:
            print("Loaded Page Numbers from Metadata:")
            for page_info in self.page_numbers:
                print(f"Page {page_info['page_num']} starts at line {page_info['start_line']}")
        else:
            print("No page numbers loaded from metadata.")

        # Print headers and their assigned page numbers
        if self.segments:
            print("\nHeaders and Assigned Page Numbers:")
            for idx, ((header, page_num), content) in enumerate(self.segments):
                header_title, header_level = header
                print(f"Segment {idx + 1}:")
                print(f"  Header: {header_title} (Level {header_level})")
                if page_num is not None:
                    print(f"  Assigned Page Number: {page_num}")
                else:
                    print("  Assigned Page Number: None")
        else:
            print("No segments available to debug.")<|MERGE_RESOLUTION|>--- conflicted
+++ resolved
@@ -8,14 +8,10 @@
 
 
 class Page:
-<<<<<<< HEAD
+
+    PAGE_LENGTH_THRESHOLD = 500
+
     def __init__(self, pagename: str, content: dict, filetype: str, page_url: str = "", metadata_path: Path = None):
-=======
-
-    PAGE_LENGTH_THRESHOLD = 500
-
-    def __init__(self, pagename: str, content: dict, filetype: str, page_url: str = ""):
->>>>>>> 48cb42e7
         """
         Initialize a Page instance.
 
@@ -153,6 +149,7 @@
                     if curheader:
                         current_content += f"{line}\n"
 
+        # Append the last header and its content, if there was any header encountered
         if curheader:
             headers_content.append(((curheader, current_page_num), current_content))
 
@@ -238,6 +235,7 @@
             page_toc += "(Table of Contents)\n"
             page_toc += f"{self.print_header_tree()}\n"
 
+            # Page Path
             page_path += "(Page path)\n"
             first = True
             for h, c, l, p in top_header:
@@ -270,8 +268,22 @@
 
     def tree_segments_to_chunks(self):
         def generate_hyperlink_header(header_text):
+            """
+            This function takes a header string, converts all characters to lowercase,
+            and replaces all spaces with dashes to create a hyperlink-friendly header.
+
+            Parameters:
+            header_text (str): The header string to be converted.
+
+            Returns:
+            str: The converted hyperlink-friendly header string.
+            """
+            # Convert the string to lowercase
             lower_text = header_text.lower()
+
+            # Replace spaces with dashes
             hyperlink_header = lower_text.replace(' ', '-')
+
             return hyperlink_header
 
         for segment in self.tree_segments:
@@ -314,12 +326,12 @@
         self.chunks = self.tree_segments_to_chunks()
 
     def chunks_to_pkl(self, output_path: str) -> None:
-        # Debug: Print chunk information
-        # for idx, chunk in enumerate(self.chunks):
-            # print(f"Chunk {idx + 1}:")
-            # print(f"  Page Number: {chunk.page_num}")
-
-        # Write the page content chunks to a pkl file
+        """
+        Write the page content chunks to a pkl file.
+
+        Args:
+            output_path (str): The path where the pkl file will be written.
+        """
         with open(output_path, "wb") as f:
             pickle.dump(self.chunks, f)
 
