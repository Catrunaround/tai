from bs4 import BeautifulSoup

from scraper.Scraper_master.drivers.playwright_driver import PlaywrightDriver
from scraper.Scraper_master.drivers.requests_driver import RequestsDriver
from scraper.Scraper_master.scrapers.base_scraper import BaseScraper
from scraper.Scraper_master.utils.file_utils import *
from scraper.Scraper_master.utils.web_utils import *


class GeneralScraper(BaseScraper):
    def scrape(self, url, driver, task_folder_path):
        create_and_enter_dir(
            os.path.join(task_folder_path, urlparse(url).path.lstrip("/"))
        )
        filename = get_file_name(url)
        resp = driver.download_raw(filename, url)
        self._save_metadata(filename, url)
        links = []
        if resp.is_html:
            links = extract_unique_links(resp.true_url, resp.html_content)
        return links

    def _save_metadata(self, filename, url):
        base_filename, _ = os.path.splitext(filename)
        yaml_content = f"URL: {url}"
<<<<<<< HEAD
        save_to_file(f'{base_filename}_metadata.yaml', yaml_content)
=======
        # Save file without .pdf in the filename
        save_to_file(f"{base_filename}_metadata.yaml", yaml_content)
>>>>>>> 173a421d
<|MERGE_RESOLUTION|>--- conflicted
+++ resolved
@@ -23,9 +23,5 @@
     def _save_metadata(self, filename, url):
         base_filename, _ = os.path.splitext(filename)
         yaml_content = f"URL: {url}"
-<<<<<<< HEAD
-        save_to_file(f'{base_filename}_metadata.yaml', yaml_content)
-=======
         # Save file without .pdf in the filename
-        save_to_file(f"{base_filename}_metadata.yaml", yaml_content)
->>>>>>> 173a421d
+        save_to_file(f"{base_filename}_metadata.yaml", yaml_content)