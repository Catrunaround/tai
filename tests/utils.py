"""Utility functions to help with testing.
"""

import binascii
import difflib
import logging
import hashlib
from difflib import SequenceMatcher
from pathlib import Path
<<<<<<< HEAD
from typing import List, Union, Set
=======
from typing import List, Union
from typing import Set
>>>>>>> 19871881

from colorama import Fore, Style, init

# Initialize colorama
init(autoreset=True)
# Below code uses multiple times of `Style.RESET_ALL` due to some unsolved issue
# but at least the color now works as expected
logging.basicConfig(
    level=logging.DEBUG,
    format=f"{Fore.WHITE}%(asctime)s - %(levelname)s - %(message)s{Style.RESET_ALL}",
)

SIMILARITY_THRESHOLD = 90


def hex_dump(binary_data: bytes) -> str:
    """Generate a hex dump of binary data."""
    return binascii.hexlify(binary_data).decode("ascii")


def is_binary_file(file_path: Path) -> bool:
    """Determine if a file is binary based on its file extension."""
    binary_extensions = [".pkl", ".bin", ".dat"]
    return file_path.suffix in binary_extensions


def read_file_contents(file_path: Path, binary: bool) -> Union[bytes, str]:
    """Reads file contents as binary or text."""
    mode = "rb" if binary else "r"
    with file_path.open(mode) as file:
        return file.read()


def get_diffs(expected_contents: str, output_contents: str, fromfile: str, tofile: str) -> List[str]:
    """Generates and returns a list of differences between two sets of text, including file names."""
    return list(
        difflib.unified_diff(
            expected_contents.splitlines(keepends=True),
            output_contents.splitlines(keepends=True),
            fromfile=fromfile,
            tofile=tofile,
            lineterm="",
        )
    )


def format_diff_line(line: str) -> str:
    """Applies color formatting to diff output lines."""
    if line.startswith("+"):
        return Fore.GREEN + line
    elif line.startswith("-"):
        return Fore.RED + line
    elif line.startswith("@@"):
        return Fore.CYAN + line
    return line


def format_and_print_diff(differences: List[str], fromfile: str, tofile: str) -> None:
    """Formats and prints differences between two files, specifying the file names."""
    if not differences:
        logging.info(Fore.GREEN + f"No differences found between {fromfile} and {tofile}." + Style.RESET_ALL)
    else:
        logging.info(Fore.RED + f"Differences found between {fromfile} and {tofile}:\n" + Style.RESET_ALL)
        for line in differences:
            formatted_line = format_diff_line(line)
            logging.info(formatted_line + Style.RESET_ALL)


def calculate_file_hash(file_path: Path) -> str:
    """Calculates the SHA-256 hash of a file."""
    hash_sha256 = hashlib.sha256()
    with file_path.open("rb") as file:
        for chunk in iter(lambda: file.read(4096), b""):
            hash_sha256.update(chunk)
    return hash_sha256.hexdigest()


def compare_files(expected_path: Path, output_path: Path, similarity_threshold: int = SIMILARITY_THRESHOLD) -> bool:
    """
    Compares two files based on their contents with a specified similarity threshold.
    If the similarity percentage is below the threshold, differences are shown, and the function returns False.

    Args:
        expected_path: Path to the expected file.
        output_path: Path to the output file.
        similarity_threshold: The minimum similarity percentage required to consider files as matching.

    Returns:
        bool: True if files are considered similar above the threshold, False otherwise.
    """
    binary = is_binary_file(expected_path) or is_binary_file(output_path)
    fromfile = str(expected_path)
    tofile = str(output_path)

    if expected_path.suffix.lower() == ".pdf" and output_path.suffix.lower() == ".pdf":
        expected_hash = calculate_file_hash(expected_path)
        output_hash = calculate_file_hash(output_path)
        if expected_hash == output_hash:
            logging.info(Fore.GREEN + f"PDF files {fromfile} and {tofile} are identical based on hash comparison." + Style.RESET_ALL)
            return True
        else:
            logging.info(Fore.RED + f"PDF files {fromfile} and {tofile} are different based on hash comparison." + Style.RESET_ALL)
            return False
    else:
        expected_contents = read_file_contents(expected_path, binary)
        output_contents = read_file_contents(output_path, binary)

        if binary:
            hex_expected = hex_dump(expected_contents)
            hex_output = hex_dump(output_contents)
            matcher = SequenceMatcher(None, hex_expected, hex_output)
        else:
            matcher = SequenceMatcher(None, expected_contents, output_contents)

        similarity_percentage = matcher.ratio() * 100

        if similarity_percentage >= similarity_threshold:
            logging.info(Fore.GREEN + f"Files {fromfile} and {tofile} are similar "
                                      f"above the threshold ({similarity_percentage:.2f}% similar)." + Style.RESET_ALL)
            return True
        else:
            logging.info(Fore.RED + f"Files {fromfile} and {tofile} are not similar "
                                    f"({similarity_percentage:.2f}% similar)." + Style.RESET_ALL)
            if binary:
                diffs = get_diffs(hex_expected, hex_output, fromfile, tofile)
            else:
                diffs = get_diffs(expected_contents, output_contents, fromfile, tofile)

            format_and_print_diff(diffs, fromfile, tofile)
            return False


def compare_folders(expected_dir: Path, output_dir: Path, similarity_threshold: int = SIMILARITY_THRESHOLD) -> bool:
    """
    Compares all files within two directories recursively, reports differences,
    and specifies which files are being compared.

    Args:
        expected_dir: The directory containing the expected files.
        output_dir: The directory containing the output files.
        similarity_threshold: The minimum similarity percentage required to consider files as matching.

    Returns:
        bool: True if the folders match, False otherwise.
    """

<<<<<<< HEAD
    def get_all_files(dir: Path) -> Set[Path]:
        return {file.relative_to(dir) for file in dir.rglob("*") if file.is_file()}

    expected_files = get_all_files(expected_dir)
    output_files = get_all_files(output_dir)
=======
    #Because .pdf file are not necessary to be compared so we ignore they for now
    def get_non_pdf_files(dir: Path) -> Set[Path]:
        return {file.relative_to(dir) for file in dir.rglob("*") if file.is_file() and file.suffix.lower() != ".pdf"}

    expected_files = get_non_pdf_files(expected_dir)
    output_files = get_non_pdf_files(output_dir)
>>>>>>> 19871881

    all_matched = True
    # Compare common files
    common_files = expected_files & output_files
    for file in common_files:
        expected_file_path = expected_dir / file
        output_file_path = output_dir / file
        if not compare_files(expected_file_path, output_file_path, similarity_threshold):
            all_matched = False

    # Report extra and missing files
    extra_files = output_files - expected_files
    if extra_files:
        logging.info(Fore.RED + "Extra files in output directory:" + Style.RESET_ALL)
        for file in extra_files:
            logging.info(Fore.RED + str(output_dir / file) + Style.RESET_ALL)
        all_matched = False

    missing_files = expected_files - output_files
    if missing_files:
        logging.info(Fore.YELLOW + "Missing files in expected directory:" + Style.RESET_ALL)
        for file in missing_files:
            logging.info(Fore.YELLOW + str(expected_dir / file) + Style.RESET_ALL)
        all_matched = False

    return all_matched<|MERGE_RESOLUTION|>--- conflicted
+++ resolved
@@ -7,12 +7,9 @@
 import hashlib
 from difflib import SequenceMatcher
 from pathlib import Path
-<<<<<<< HEAD
 from typing import List, Union, Set
-=======
 from typing import List, Union
 from typing import Set
->>>>>>> 19871881
 
 from colorama import Fore, Style, init
 
@@ -159,20 +156,20 @@
         bool: True if the folders match, False otherwise.
     """
 
-<<<<<<< HEAD
+
     def get_all_files(dir: Path) -> Set[Path]:
         return {file.relative_to(dir) for file in dir.rglob("*") if file.is_file()}
 
     expected_files = get_all_files(expected_dir)
     output_files = get_all_files(output_dir)
-=======
+
     #Because .pdf file are not necessary to be compared so we ignore they for now
     def get_non_pdf_files(dir: Path) -> Set[Path]:
         return {file.relative_to(dir) for file in dir.rglob("*") if file.is_file() and file.suffix.lower() != ".pdf"}
 
     expected_files = get_non_pdf_files(expected_dir)
     output_files = get_non_pdf_files(output_dir)
->>>>>>> 19871881
+
 
     all_matched = True
     # Compare common files
